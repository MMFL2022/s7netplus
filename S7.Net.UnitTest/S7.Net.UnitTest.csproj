﻿<?xml version="1.0" encoding="utf-8"?>
<Project ToolsVersion="12.0" DefaultTargets="Build" xmlns="http://schemas.microsoft.com/developer/msbuild/2003">
  <PropertyGroup>
    <Configuration Condition=" '$(Configuration)' == '' ">Debug</Configuration>
    <Platform Condition=" '$(Platform)' == '' ">AnyCPU</Platform>
    <ProjectGuid>{303CCED6-9ABC-4899-A509-743341AAA804}</ProjectGuid>
    <OutputType>Library</OutputType>
    <AppDesignerFolder>Properties</AppDesignerFolder>
    <RootNamespace>S7.UnitTest</RootNamespace>
    <AssemblyName>S7Net.UnitTest</AssemblyName>
    <TargetFrameworkVersion>v4.5.2</TargetFrameworkVersion>
    <FileAlignment>512</FileAlignment>
    <ProjectTypeGuids>{3AC096D0-A1C2-E12C-1390-A8335801FDAB};{FAE04EC0-301F-11D3-BF4B-00C04F79EFBC}</ProjectTypeGuids>
    <VisualStudioVersion Condition="'$(VisualStudioVersion)' == ''">10.0</VisualStudioVersion>
    <VSToolsPath Condition="'$(VSToolsPath)' == ''">$(MSBuildExtensionsPath32)\Microsoft\VisualStudio\v$(VisualStudioVersion)</VSToolsPath>
    <ReferencePath>$(ProgramFiles)\Common Files\microsoft shared\VSTT\$(VisualStudioVersion)\UITestExtensionPackages</ReferencePath>
    <IsCodedUITest>False</IsCodedUITest>
    <TestProjectType>UnitTest</TestProjectType>
    <TargetFrameworkProfile />
  </PropertyGroup>
  <PropertyGroup Condition=" '$(Configuration)|$(Platform)' == 'Debug|AnyCPU' ">
    <DebugSymbols>true</DebugSymbols>
    <DebugType>full</DebugType>
    <Optimize>false</Optimize>
    <OutputPath>bin\Debug\</OutputPath>
    <DefineConstants>DEBUG;TRACE</DefineConstants>
    <ErrorReport>prompt</ErrorReport>
    <WarningLevel>4</WarningLevel>
    <Prefer32Bit>false</Prefer32Bit>
  </PropertyGroup>
  <PropertyGroup Condition=" '$(Configuration)|$(Platform)' == 'Release|AnyCPU' ">
    <DebugType>pdbonly</DebugType>
    <Optimize>true</Optimize>
    <OutputPath>bin\Release\</OutputPath>
    <DefineConstants>TRACE</DefineConstants>
    <ErrorReport>prompt</ErrorReport>
    <WarningLevel>4</WarningLevel>
    <Prefer32Bit>false</Prefer32Bit>
  </PropertyGroup>
  <PropertyGroup>
    <SignAssembly>true</SignAssembly>
  </PropertyGroup>
  <PropertyGroup>
    <AssemblyOriginatorKeyFile>S7.Net.snk</AssemblyOriginatorKeyFile>
  </PropertyGroup>
  <ItemGroup>
    <Reference Include="Microsoft.VisualStudio.QualityTools.UnitTestFramework, Version=10.0.0.0, Culture=neutral, PublicKeyToken=b03f5f7f11d50a3a, processorArchitecture=MSIL">
      <Private>False</Private>
    </Reference>
    <Reference Include="System" />
    <Reference Include="System.ServiceProcess" />
    <Reference Include="System.Windows.Forms" />
  </ItemGroup>
  <Choose>
    <When Condition="('$(VisualStudioVersion)' == '10.0' or '$(VisualStudioVersion)' == '') and '$(TargetFrameworkVersion)' == 'v3.5'">
      <ItemGroup>
        <Reference Include="Microsoft.VisualStudio.QualityTools.UnitTestFramework, Version=10.1.0.0, Culture=neutral, PublicKeyToken=b03f5f7f11d50a3a, processorArchitecture=MSIL" />
      </ItemGroup>
    </When>
    <Otherwise />
  </Choose>
  <ItemGroup>
    <Compile Include="ConvertersUnitTest.cs" />
    <Compile Include="ProtocolTests.cs" />
    <Compile Include="Helpers\ConsoleManager.cs" />
    <Compile Include="Helpers\NativeMethods.cs" />
    <Compile Include="Helpers\S7TestServer.cs" />
    <Compile Include="Helpers\TestClassWithArrays.cs" />
    <Compile Include="Helpers\TestClassWithCustomType.cs" />
    <Compile Include="Helpers\TestClassWithPrivateSetters.cs" />
    <Compile Include="Helpers\TestLongClass.cs" />
<<<<<<< HEAD
    <Compile Include="S7NetTestsAsync.cs" />
=======
    <Compile Include="Helpers\TestSmallClass.cs" />
>>>>>>> 013ff5fd
    <Compile Include="Snap7\snap7.net.cs" />
    <Compile Include="Helpers\TestClass.cs" />
    <Compile Include="Helpers\TestStruct.cs" />
    <Compile Include="S7NetTestsSync.cs" />
    <Compile Include="Properties\AssemblyInfo.cs" />
    <Compile Include="Helpers\TestLongStruct.cs" />
  </ItemGroup>
  <ItemGroup>
    <Content Include="snap7.dll">
      <CopyToOutputDirectory>PreserveNewest</CopyToOutputDirectory>
    </Content>
  </ItemGroup>
  <ItemGroup>
    <ProjectReference Include="..\S7.Net\S7.Net.csproj">
      <Project>{bfd484f9-3f04-42a2-bf2a-60a189a25dcf}</Project>
      <Name>S7.Net</Name>
    </ProjectReference>
  </ItemGroup>
  <ItemGroup>
    <None Include="S7.Net.snk" />
  </ItemGroup>
  <Choose>
    <When Condition="'$(VisualStudioVersion)' == '10.0' And '$(IsCodedUITest)' == 'True'">
      <ItemGroup>
        <Reference Include="Microsoft.VisualStudio.QualityTools.CodedUITestFramework, Version=10.0.0.0, Culture=neutral, PublicKeyToken=b03f5f7f11d50a3a, processorArchitecture=MSIL">
          <Private>False</Private>
        </Reference>
        <Reference Include="Microsoft.VisualStudio.TestTools.UITest.Common, Version=10.0.0.0, Culture=neutral, PublicKeyToken=b03f5f7f11d50a3a, processorArchitecture=MSIL">
          <Private>False</Private>
        </Reference>
        <Reference Include="Microsoft.VisualStudio.TestTools.UITest.Extension, Version=10.0.0.0, Culture=neutral, PublicKeyToken=b03f5f7f11d50a3a, processorArchitecture=MSIL">
          <Private>False</Private>
        </Reference>
        <Reference Include="Microsoft.VisualStudio.TestTools.UITesting, Version=10.0.0.0, Culture=neutral, PublicKeyToken=b03f5f7f11d50a3a, processorArchitecture=MSIL">
          <Private>False</Private>
        </Reference>
      </ItemGroup>
    </When>
  </Choose>
  <Import Project="$(VSToolsPath)\TeamTest\Microsoft.TestTools.targets" Condition="Exists('$(VSToolsPath)\TeamTest\Microsoft.TestTools.targets')" />
  <Import Project="$(MSBuildToolsPath)\Microsoft.CSharp.targets" />
  <!-- To modify your build process, add your task inside one of the targets below and uncomment it. 
       Other similar extension points exist, see Microsoft.Common.targets.
  <Target Name="BeforeBuild">
  </Target>
  <Target Name="AfterBuild">
  </Target>
  -->
</Project><|MERGE_RESOLUTION|>--- conflicted
+++ resolved
@@ -69,11 +69,8 @@
     <Compile Include="Helpers\TestClassWithCustomType.cs" />
     <Compile Include="Helpers\TestClassWithPrivateSetters.cs" />
     <Compile Include="Helpers\TestLongClass.cs" />
-<<<<<<< HEAD
     <Compile Include="S7NetTestsAsync.cs" />
-=======
     <Compile Include="Helpers\TestSmallClass.cs" />
->>>>>>> 013ff5fd
     <Compile Include="Snap7\snap7.net.cs" />
     <Compile Include="Helpers\TestClass.cs" />
     <Compile Include="Helpers\TestStruct.cs" />
