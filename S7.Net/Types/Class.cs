--- conflicted
+++ resolved
@@ -147,41 +147,18 @@
                     numBytes += 2;
                     break;
                 case "Int32":
-<<<<<<< HEAD
-                    numBytes = Math.Ceiling(numBytes);
-                    if ((numBytes / 2 - Math.Floor(numBytes / 2.0)) > 0)
-                        numBytes++;
+                    IncrementToEven(ref numBytes);
                     var wordBuffer = new byte[4];
                     Array.Copy(bytes, (int)numBytes, wordBuffer, 0, wordBuffer.Length);
                     uint sourceUInt = DWord.FromByteArray(wordBuffer);
-=======
-                    IncrementToEven(ref numBytes);
-                    // hier auswerten
-                    uint sourceUInt = DWord.FromBytes(bytes[(int)numBytes + 3],
-                                                                       bytes[(int)numBytes + 2],
-                                                                       bytes[(int)numBytes + 1],
-                                                                       bytes[(int)numBytes + 0]);
->>>>>>> 3833d29c
                     value = sourceUInt.ConvertToInt();
                     numBytes += 4;
                     break;
                 case "UInt32":
-<<<<<<< HEAD
-                    numBytes = Math.Ceiling(numBytes);
-                    if ((numBytes / 2 - Math.Floor(numBytes / 2.0)) > 0)
-                        numBytes++;
+                    IncrementToEven(ref numBytes);
                     var wordBuffer2 = new byte[4];
                     Array.Copy(bytes, (int)numBytes, wordBuffer2, 0, wordBuffer2.Length);
                     value = DWord.FromByteArray(wordBuffer2);
-=======
-                    IncrementToEven(ref numBytes);
-                    // hier auswerten
-                    value = DWord.FromBytes(
-                        bytes[(int)numBytes],
-                        bytes[(int)numBytes + 1],
-                        bytes[(int)numBytes + 2],
-                        bytes[(int)numBytes + 3]);
->>>>>>> 3833d29c
                     numBytes += 4;
                     break;
                 case "Single":
