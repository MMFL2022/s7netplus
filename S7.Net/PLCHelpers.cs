--- conflicted
+++ resolved
@@ -33,15 +33,9 @@
         /// <summary>
         /// Creates the header to read bytes from the PLC.
         /// </summary>
-<<<<<<< HEAD
-        /// <param name="stream">The <see cref="System.IO.MemoryStream"/> to write to.</param>
-        /// <param name="amount">The amount of items to read.</param>
-        private static void WriteReadHeader(System.IO.MemoryStream stream, int amount = 1)
-=======
         /// <param name="stream">The stream to write to.</param>
         /// <param name="amount">The number of items to read.</param>
-        private static void BuildHeaderPackage(System.IO.MemoryStream stream, int amount = 1)
->>>>>>> 361db8be
+        private static void WriteReadHeader(System.IO.MemoryStream stream, int amount = 1)
         {
             // Header size 19, 12 bytes per item
             WriteTpktHeader(stream, 19 + 12 * amount);
@@ -105,11 +99,7 @@
         /// Create the bytes-package to request data from the PLC. You have to specify the memory type (dataType),
         /// the address of the memory, the address of the byte and the bytes count.
         /// </summary>
-<<<<<<< HEAD
-        /// <param name="stream">The <see cref="System.IO.MemoryStream"/> to write to.</param>
-=======
         /// <param name="stream">The stream to write the read data request to.</param>
->>>>>>> 361db8be
         /// <param name="dataType">MemoryType (DB, Timer, Counter, etc.)</param>
         /// <param name="db">Address of the memory to be read</param>
         /// <param name="startByteAdr">Start address of the byte</param>
