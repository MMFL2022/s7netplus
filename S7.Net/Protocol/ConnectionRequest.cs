--- conflicted
+++ resolved
@@ -22,48 +22,6 @@
                     10      //TPDU Size (2^10 = 1024)
                 };
 
-<<<<<<< HEAD
-            switch (cpu)
-            {
-                case CpuType.S7200:
-                    // local
-                    bSend1[13] = 0x10;
-                    bSend1[14] = 0x00;
-                    // remote
-                    bSend1[17] = 0x10;
-                    bSend1[18] = 0x01;
-                    break;
-                case CpuType.Logo0BA8:
-                    // These values are taken from NodeS7, it's not verified if these are
-                    // exact requirements to connect to the Logo0BA8.
-                    bSend1[13] = 0x01;
-                    bSend1[14] = 0x00;
-                    bSend1[17] = 0x01;
-                    bSend1[18] = 0x02;
-                    break;
-                case CpuType.S71200:
-                case CpuType.S7300:
-                case CpuType.S7400:
-                    //S7300: Chr(193) & Chr(2) & Chr(1) & Chr(0)  'Eigener Tsap
-                    bSend1[13] = 0x01;
-                    bSend1[14] = 0x00;
-                    //S7300: Chr(194) & Chr(2) & Chr(3) & Chr(2)  'Fremder Tsap
-                    bSend1[17] = 0x03;
-                    bSend1[18] = (byte) ((rack << 5) | (int) slot);
-                    break;
-                case CpuType.S71500:
-                    // Eigener Tsap
-                    bSend1[13] = 0x10;
-                    bSend1[14] = 0x02;
-                    // Fredmer Tsap
-                    bSend1[17] = 0x03;
-                    bSend1[18] = (byte) ((rack << 5) | (int) slot);
-                    break;
-                default:
-                    throw new Exception("Wrong CPU Type Secified");
-            }
-=======
->>>>>>> 4542bbed
             return bSend1;
         }
     }
